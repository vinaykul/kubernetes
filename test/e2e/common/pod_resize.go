/*
Copyright 2020 The Kubernetes Authors.

Licensed under the Apache License, Version 2.0 (the "License");
you may not use this file except in compliance with the License.
You may obtain a copy of the License at

    http://www.apache.org/licenses/LICENSE-2.0

Unless required by applicable law or agreed to in writing, software
distributed under the License is distributed on an "AS IS" BASIS,
WITHOUT WARRANTIES OR CONDITIONS OF ANY KIND, either express or implied.
See the License for the specific language governing permissions and
limitations under the License.
*/

package common

import (
	"context"
	"fmt"
	podutil "k8s.io/kubernetes/pkg/api/v1/pod"
	"strconv"
	"strings"
	"time"

	v1 "k8s.io/api/core/v1"
	"k8s.io/apimachinery/pkg/api/resource"
	metav1 "k8s.io/apimachinery/pkg/apis/meta/v1"
	"k8s.io/apimachinery/pkg/labels"
	"k8s.io/apimachinery/pkg/types"
	"k8s.io/apimachinery/pkg/util/diff"
<<<<<<< HEAD
=======
	utilfeature "k8s.io/apiserver/pkg/util/feature"
	"k8s.io/component-base/featuregate"
>>>>>>> 426d0bbcb13489c50a52dbbf3b5fef24bb2720d6
	kubecm "k8s.io/kubernetes/pkg/kubelet/cm"

	"k8s.io/kubernetes/test/e2e/framework"
	e2epod "k8s.io/kubernetes/test/e2e/framework/pod"
	imageutils "k8s.io/kubernetes/test/utils/image"

	"github.com/onsi/ginkgo"
)

const (
<<<<<<< HEAD
=======
	InPlacePodVerticalScalingFeature featuregate.Feature = "InPlacePodVerticalScaling"

>>>>>>> 426d0bbcb13489c50a52dbbf3b5fef24bb2720d6
	CgroupCPUPeriod string = "/sys/fs/cgroup/cpu/cpu.cfs_period_us"
	CgroupCPUShares string = "/sys/fs/cgroup/cpu/cpu.shares"
	CgroupCPUQuota  string = "/sys/fs/cgroup/cpu/cpu.cfs_quota_us"
	CgroupMemLimit  string = "/sys/fs/cgroup/memory/memory.limit_in_bytes"

	PollInterval time.Duration = 2 * time.Second
	PollTimeout  time.Duration = time.Minute
)

type ContainerResources struct {
	CPUReq, CPULim, MemReq, MemLim, EphStorReq, EphStorLim string
}

type ContainerAllocations struct {
	CPUAlloc, MemAlloc, ephStorAlloc string
}

type TestContainerInfo struct {
	Name        string
	Resources   *ContainerResources
	Allocations *ContainerAllocations
	CPUPolicy   *v1.ContainerResizePolicy
	MemPolicy   *v1.ContainerResizePolicy
}

func makeTestContainer(tcInfo TestContainerInfo) v1.Container {
	var res v1.ResourceRequirements
	var alloc v1.ResourceList
	var resizePol []v1.ResizePolicy
	cmd := "trap exit TERM; while true; do sleep 1; done"

	if tcInfo.Resources != nil {
		res = v1.ResourceRequirements{
			Limits:   make(v1.ResourceList),
			Requests: make(v1.ResourceList),
		}
		if tcInfo.Resources.CPULim != "" {
			res.Limits[v1.ResourceCPU] = resource.MustParse(tcInfo.Resources.CPULim)
		}
		if tcInfo.Resources.MemLim != "" {
			res.Limits[v1.ResourceMemory] = resource.MustParse(tcInfo.Resources.MemLim)
		}
		if tcInfo.Resources.EphStorLim != "" {
			res.Limits[v1.ResourceEphemeralStorage] = resource.MustParse(tcInfo.Resources.EphStorLim)
		}
		if tcInfo.Resources.CPUReq != "" {
			res.Requests[v1.ResourceCPU] = resource.MustParse(tcInfo.Resources.CPUReq)
		}
		if tcInfo.Resources.MemReq != "" {
			res.Requests[v1.ResourceMemory] = resource.MustParse(tcInfo.Resources.MemReq)
		}
		if tcInfo.Resources.EphStorReq != "" {
			res.Requests[v1.ResourceEphemeralStorage] = resource.MustParse(tcInfo.Resources.EphStorReq)
		}
	}
	if tcInfo.Allocations != nil {
		alloc = make(v1.ResourceList)
		if tcInfo.Allocations.CPUAlloc != "" {
			alloc[v1.ResourceCPU] = resource.MustParse(tcInfo.Allocations.CPUAlloc)
		}
		if tcInfo.Allocations.MemAlloc != "" {
			alloc[v1.ResourceMemory] = resource.MustParse(tcInfo.Allocations.MemAlloc)
		}
		if tcInfo.Allocations.ephStorAlloc != "" {
			alloc[v1.ResourceEphemeralStorage] = resource.MustParse(tcInfo.Allocations.ephStorAlloc)
		}

	}
	if tcInfo.CPUPolicy != nil {
		cpuPol := v1.ResizePolicy{ResourceName: v1.ResourceCPU, Policy: *tcInfo.CPUPolicy}
		resizePol = append(resizePol, cpuPol)
	}
	if tcInfo.MemPolicy != nil {
		memPol := v1.ResizePolicy{ResourceName: v1.ResourceMemory, Policy: *tcInfo.MemPolicy}
		resizePol = append(resizePol, memPol)
	}

	tc := v1.Container{
		Name:               tcInfo.Name,
		Image:              imageutils.GetE2EImage(imageutils.BusyBox),
		Command:            []string{"/bin/sh"},
		Args:               []string{"-c", cmd},
		Resources:          res,
		ResourcesAllocated: alloc,
		ResizePolicy:       resizePol,
	}
	return tc
}

func makeTestPod(ns, name, timeStamp string, tcInfo []TestContainerInfo) *v1.Pod {
	var testContainers []v1.Container
	for _, ci := range tcInfo {
		tc := makeTestContainer(ci)
		testContainers = append(testContainers, tc)
	}
	pod := &v1.Pod{
		TypeMeta: metav1.TypeMeta{
			Kind:       "Pod",
			APIVersion: "v1",
		},
		ObjectMeta: metav1.ObjectMeta{
			Name:      name,
			Namespace: ns,
			Labels: map[string]string{
				"name": "fooPod",
				"time": timeStamp,
			},
		},
		Spec: v1.PodSpec{
			Containers:    testContainers,
			RestartPolicy: v1.RestartPolicyOnFailure,
		},
	}
	return pod
}

func verifyPodResizePolicy(pod *v1.Pod, tcInfo []TestContainerInfo) {
	cMap := make(map[string]*v1.Container)
	for i, c := range pod.Spec.Containers {
		cMap[c.Name] = &pod.Spec.Containers[i]
	}
	for _, ci := range tcInfo {
		c, found := cMap[ci.Name]
		framework.ExpectEqual(found, true)
		tc := makeTestContainer(ci)
		framework.ExpectEqual(c.ResizePolicy, tc.ResizePolicy)
	}
}

func verifyPodResources(pod *v1.Pod, tcInfo []TestContainerInfo) {
	cMap := make(map[string]*v1.Container)
	for i, c := range pod.Spec.Containers {
		cMap[c.Name] = &pod.Spec.Containers[i]
	}
	for _, ci := range tcInfo {
		c, found := cMap[ci.Name]
		framework.ExpectEqual(found, true)
		tc := makeTestContainer(ci)
		framework.ExpectEqual(c.Resources, tc.Resources)
	}
}

func verifyPodAllocations(pod *v1.Pod, tcInfo []TestContainerInfo) {
	cMap := make(map[string]*v1.Container)
	for i, c := range pod.Spec.Containers {
		cMap[c.Name] = &pod.Spec.Containers[i]
	}
	for _, ci := range tcInfo {
		c, found := cMap[ci.Name]
		framework.ExpectEqual(found, true)
		if ci.Allocations == nil {
			alloc := &ContainerAllocations{CPUAlloc: ci.Resources.CPUReq, MemAlloc: ci.Resources.MemReq}
			ci.Allocations = alloc
			defer func() {
				ci.Allocations = nil
			}()
		}
		tc := makeTestContainer(ci)
		framework.ExpectEqual(c.ResourcesAllocated, tc.ResourcesAllocated)
	}
}

func verifyPodStatusResources(pod *v1.Pod, tcInfo []TestContainerInfo) {
	csMap := make(map[string]*v1.ContainerStatus)
	for i, c := range pod.Status.ContainerStatuses {
		csMap[c.Name] = &pod.Status.ContainerStatuses[i]
	}
	for _, ci := range tcInfo {
		cs, found := csMap[ci.Name]
		framework.ExpectEqual(found, true)
		tc := makeTestContainer(ci)
		framework.ExpectEqual(cs.Resources, tc.Resources)
	}
}

func verifyPodContainersCgroupConfig(pod *v1.Pod, tcInfo []TestContainerInfo) {
	verifyCgroupValue := func(cName, cgPath, expectedCgValue string) {
		cmd := []string{"head", "-n", "1", cgPath}
		cgValue, err := framework.LookForStringInPodExecToContainer(pod.Namespace, pod.Name, cName, cmd, expectedCgValue, PollTimeout)
		framework.ExpectNoError(err, "failed to find expected cgroup value in container")
		cgValue = strings.Trim(cgValue, "\n")
		framework.ExpectEqual(cgValue, expectedCgValue)
	}
	for _, ci := range tcInfo {
		if ci.Resources == nil {
			continue
		}
		tc := makeTestContainer(ci)
		if tc.Resources.Limits != nil || tc.Resources.Requests != nil {
<<<<<<< HEAD
			var cpuShares uint64
=======
			var cpuShares int64
>>>>>>> 426d0bbcb13489c50a52dbbf3b5fef24bb2720d6
			memLimitInBytes := tc.Resources.Limits.Memory().Value()
			cpuRequest := tc.Resources.Requests.Cpu()
			cpuLimit := tc.Resources.Limits.Cpu()
			if cpuRequest.IsZero() && !cpuLimit.IsZero() {
<<<<<<< HEAD
				cpuShares = kubecm.MilliCPUToShares(cpuLimit.MilliValue())
			} else {
				cpuShares = kubecm.MilliCPUToShares(cpuRequest.MilliValue())
			}
			cpuQuota := kubecm.MilliCPUToQuota(cpuLimit.MilliValue(), kubecm.QuotaPeriod)
			verifyCgroupValue(ci.Name, CgroupCPUShares, strconv.FormatUint(cpuShares, 10))
=======
				cpuShares = int64(kubecm.MilliCPUToShares(cpuLimit.MilliValue()))
			} else {
				cpuShares = int64(kubecm.MilliCPUToShares(cpuRequest.MilliValue()))
			}
			cpuQuota := kubecm.MilliCPUToQuota(cpuLimit.MilliValue(), kubecm.QuotaPeriod)
			verifyCgroupValue(ci.Name, CgroupCPUShares, strconv.FormatInt(cpuShares, 10))
>>>>>>> 426d0bbcb13489c50a52dbbf3b5fef24bb2720d6
			verifyCgroupValue(ci.Name, CgroupCPUQuota, strconv.FormatInt(cpuQuota, 10))
			verifyCgroupValue(ci.Name, CgroupMemLimit, strconv.FormatInt(memLimitInBytes, 10))
		}
	}
}

// Added by chenw, for obtaining the expected restart count.
func getExpectedRestarts(pod *v1.Pod) map[string]int32 {
	expectedRestartMap := make(map[string]int32)
	for _, c := range pod.Spec.Containers {
		cRestart := podutil.GetExistingContainerStatus(pod.Status.ContainerStatuses, c.Name)

		noRestarts := true
		for _, p := range c.ResizePolicy {
			c_noRestarts := (p.Policy == v1.NoRestart)
			noRestarts = (noRestarts && c_noRestarts)
		}

		if noRestarts {
			expectedRestartMap[c.Name] = cRestart.RestartCount
		} else {
			expectedRestartMap[c.Name] = cRestart.RestartCount + 1
		}
	}
	return expectedRestartMap
}

// Added by chenw, for verifying the expected restart count with the actual restart count.
func verifyContainerRestarts(pod *v1.Pod, expectedRestarts map[string]int32) {
	restartMap := make(map[string]int32)
	for i, c := range pod.Status.ContainerStatuses {
		restartMap[c.Name] = pod.Status.ContainerStatuses[i].RestartCount
	}
	for c, c_expected_restarts := range expectedRestarts {
		c_restarts, found := restartMap[c]
		framework.ExpectEqual(found, true)
		framework.ExpectEqual(c_restarts, c_expected_restarts)
	}
}

var _ = ginkgo.Describe("[sig-node] PodInPlaceResize", func() {
	f := framework.NewDefaultFramework("pod-resize")
	var podClient *framework.PodClient
	var ns string
<<<<<<< HEAD
=======

	if !utilfeature.DefaultFeatureGate.Enabled(InPlacePodVerticalScalingFeature) {
		return
	}

>>>>>>> 426d0bbcb13489c50a52dbbf3b5fef24bb2720d6
	ginkgo.BeforeEach(func() {
		podClient = f.PodClient()
		ns = f.Namespace.Name
	})

	type testCase struct {
		name        string
		containers  []TestContainerInfo
		patchString string
		expected    []TestContainerInfo
	}

	noRestart := v1.NoRestart
	tests := []testCase{
		{
			name: "Guaranteed QoS pod, one container - increase CPU & memory",
			containers: []TestContainerInfo{
				{
					Name:      "c1",
					Resources: &ContainerResources{CPUReq: "100m", CPULim: "100m", MemReq: "200Mi", MemLim: "200Mi"},
					CPUPolicy: &noRestart,
					MemPolicy: &noRestart,
				},
			},
			patchString: `{"spec":{"containers":[
				{"name":"c1", "resources":{"requests":{"cpu":"200m","memory":"400Mi"},"limits":{"cpu":"200m","memory":"400Mi"}}}
			]}}`,
			expected: []TestContainerInfo{
				{
					Name:      "c1",
					Resources: &ContainerResources{CPUReq: "200m", CPULim: "200m", MemReq: "400Mi", MemLim: "400Mi"},
<<<<<<< HEAD
=======
					CPUPolicy: &noRestart,
					MemPolicy: &noRestart,
>>>>>>> 426d0bbcb13489c50a52dbbf3b5fef24bb2720d6
				},
			},
		},
		{
			name: "Guaranteed QoS pod, one container - decrease CPU & memory",
			containers: []TestContainerInfo{
				{
					Name:      "c1",
					Resources: &ContainerResources{CPUReq: "300m", CPULim: "300m", MemReq: "500Mi", MemLim: "500Mi"},
<<<<<<< HEAD
<<<<<<< HEAD
=======
					CPUPolicy: &noRestart,
					MemPolicy: &noRestart,
>>>>>>> 426d0bbcb13489c50a52dbbf3b5fef24bb2720d6
=======
					CPUPolicy: &noRestart,
					MemPolicy: &noRestart,
>>>>>>> e7b72ede
				},
			},
			patchString: `{"spec":{"containers":[
				{"name":"c1", "resources":{"requests":{"cpu":"100m","memory":"250Mi"},"limits":{"cpu":"100m","memory":"250Mi"}}}
			]}}`,
			expected: []TestContainerInfo{
				{
					Name:      "c1",
					Resources: &ContainerResources{CPUReq: "100m", CPULim: "100m", MemReq: "250Mi", MemLim: "250Mi"},
<<<<<<< HEAD
=======
					CPUPolicy: &noRestart,
					MemPolicy: &noRestart,
>>>>>>> 426d0bbcb13489c50a52dbbf3b5fef24bb2720d6
				},
			},
		},
		{
			name: "Guaranteed QoS pod, three containers (c1, c2, c3) - increase: CPU (c1,c3), memory (c2) ; decrease: CPU (c2), memory (c1,c3)",
			containers: []TestContainerInfo{
				{
					Name:      "c1",
					Resources: &ContainerResources{CPUReq: "100m", CPULim: "100m", MemReq: "100Mi", MemLim: "100Mi"},
<<<<<<< HEAD
<<<<<<< HEAD
=======
					CPUPolicy: &noRestart,
					MemPolicy: &noRestart,
>>>>>>> 426d0bbcb13489c50a52dbbf3b5fef24bb2720d6
=======
					CPUPolicy: &noRestart,
					MemPolicy: &noRestart,
>>>>>>> e7b72ede
				},
				{
					Name:      "c2",
					Resources: &ContainerResources{CPUReq: "200m", CPULim: "200m", MemReq: "200Mi", MemLim: "200Mi"},
<<<<<<< HEAD
<<<<<<< HEAD
=======
					CPUPolicy: &noRestart,
					MemPolicy: &noRestart,
>>>>>>> 426d0bbcb13489c50a52dbbf3b5fef24bb2720d6
=======
					CPUPolicy: &noRestart,
					MemPolicy: &noRestart,
>>>>>>> e7b72ede
				},
				{
					Name:      "c3",
					Resources: &ContainerResources{CPUReq: "300m", CPULim: "300m", MemReq: "300Mi", MemLim: "300Mi"},
<<<<<<< HEAD
<<<<<<< HEAD
=======
					CPUPolicy: &noRestart,
					MemPolicy: &noRestart,
>>>>>>> 426d0bbcb13489c50a52dbbf3b5fef24bb2720d6
=======
					CPUPolicy: &noRestart,
					MemPolicy: &noRestart,
>>>>>>> e7b72ede
				},
			},
			patchString: `{"spec":{"containers":[
				{"name":"c1", "resources":{"requests":{"cpu":"140m","memory":"50Mi"},"limits":{"cpu":"140m","memory":"50Mi"}}},
				{"name":"c2", "resources":{"requests":{"cpu":"150m","memory":"240Mi"},"limits":{"cpu":"150m","memory":"240Mi"}}},
				{"name":"c3", "resources":{"requests":{"cpu":"340m","memory":"250Mi"},"limits":{"cpu":"340m","memory":"250Mi"}}}
			]}}`,
			expected: []TestContainerInfo{
				{
					Name:      "c1",
					Resources: &ContainerResources{CPUReq: "140m", CPULim: "140m", MemReq: "50Mi", MemLim: "50Mi"},
<<<<<<< HEAD
=======
					CPUPolicy: &noRestart,
					MemPolicy: &noRestart,
>>>>>>> 426d0bbcb13489c50a52dbbf3b5fef24bb2720d6
				},
				{
					Name:      "c2",
					Resources: &ContainerResources{CPUReq: "150m", CPULim: "150m", MemReq: "240Mi", MemLim: "240Mi"},
<<<<<<< HEAD
=======
					CPUPolicy: &noRestart,
					MemPolicy: &noRestart,
>>>>>>> 426d0bbcb13489c50a52dbbf3b5fef24bb2720d6
				},
				{
					Name:      "c3",
					Resources: &ContainerResources{CPUReq: "340m", CPULim: "340m", MemReq: "250Mi", MemLim: "250Mi"},
<<<<<<< HEAD
=======
					CPUPolicy: &noRestart,
					MemPolicy: &noRestart,
>>>>>>> 426d0bbcb13489c50a52dbbf3b5fef24bb2720d6
				},
			},
		},
		// By chenw, adding E2E test cases 3 for Burstable class single container Pod that specifies both CPU & memory
		{
			name: "Bustable class pod, one container - increase CPU & memory requests",
			containers: []TestContainerInfo{
				{
					Name:      "c1",
					Resources: &ContainerResources{CPUReq: "100m", CPULim: "200m", MemReq: "128Mi", MemLim: "256Mi"},
					CPUPolicy: &noRestart,
					MemPolicy: &noRestart,
				},
			},
			patchString: `{"spec":{"containers":[
				{"name":"c1", "resources":{"requests":{"cpu":"150m","memory":"192Mi"}}}
			]}}`,
			expected: []TestContainerInfo{
				{
					Name:      "c1",
					Resources: &ContainerResources{CPUReq: "150m", CPULim: "200m", MemReq: "192Mi", MemLim: "256Mi"},
				},
			},
		},
		{
			name: "Bustable class pod, one container - decrease CPU & memory requests",
			containers: []TestContainerInfo{
				{
					Name:      "c1",
					Resources: &ContainerResources{CPUReq: "100m", CPULim: "200m", MemReq: "128Mi", MemLim: "256Mi"},
					CPUPolicy: &noRestart,
					MemPolicy: &noRestart,
				},
			},
			patchString: `{"spec":{"containers":[
				{"name":"c1", "resources":{"requests":{"cpu":"50m","memory":"64Mi"}}}
			]}}`,
			expected: []TestContainerInfo{
				{
					Name:      "c1",
					Resources: &ContainerResources{CPUReq: "50m", CPULim: "200m", MemReq: "64Mi", MemLim: "256Mi"},
				},
			},
		},
		// By chenw, adding E2E test cases 6 for Burstable class single container Pod that specifies both CPU & memory
		{
			name: "Bustable class pod, one container - increase CPU & memory limits",
			containers: []TestContainerInfo{
				{
					Name:      "c1",
					Resources: &ContainerResources{CPUReq: "100m", CPULim: "200m", MemReq: "128Mi", MemLim: "256Mi"},
					CPUPolicy: &noRestart,
					MemPolicy: &noRestart,
				},
			},
			patchString: `{"spec":{"containers":[
				{"name":"c1", "resources":{"limits":{"cpu":"300m","memory":"512Mi"}}}
			]}}`,
			expected: []TestContainerInfo{
				{
					Name:      "c1",
					Resources: &ContainerResources{CPUReq: "100m", CPULim: "300m", MemReq: "128Mi", MemLim: "512Mi"},
				},
			},
		},
		{
			name: "Bustable class pod, one container - decrease CPU & memory limits",
			containers: []TestContainerInfo{
				{
					Name:      "c1",
					Resources: &ContainerResources{CPUReq: "100m", CPULim: "200m", MemReq: "128Mi", MemLim: "256Mi"},
					CPUPolicy: &noRestart,
					MemPolicy: &noRestart,
				},
			},
			patchString: `{"spec":{"containers":[
				{"name":"c1", "resources":{"limits":{"cpu":"150m","memory":"192Mi"}}}
			]}}`,
			expected: []TestContainerInfo{
				{
					Name:      "c1",
					Resources: &ContainerResources{CPUReq: "100m", CPULim: "150m", MemReq: "128Mi", MemLim: "192Mi"},
				},
			},
		},
		// By chenw, adding E2E test cases 9 for Burstable class single container Pod that specifies both CPU & memory
		{
			name: "Bustable class pod, one container - increase CPU & memory requests & limits",
			containers: []TestContainerInfo{
				{
					Name:      "c1",
					Resources: &ContainerResources{CPUReq: "100m", CPULim: "200m", MemReq: "128Mi", MemLim: "256Mi"},
					CPUPolicy: &noRestart,
					MemPolicy: &noRestart,
				},
			},
			patchString: `{"spec":{"containers":[
				{"name":"c1", "resources":{"requests":{"cpu":"200m","memory":"256Mi"},"limits":{"cpu":"400m","memory":"512Mi"}}}
			]}}`,
			expected: []TestContainerInfo{
				{
					Name:      "c1",
					Resources: &ContainerResources{CPUReq: "200m", CPULim: "400m", MemReq: "256Mi", MemLim: "512Mi"},
				},
			},
		},
		{
			name: "Bustable class pod, one container - decrease CPU & memory requests & limits",
			containers: []TestContainerInfo{
				{
					Name:      "c1",
					Resources: &ContainerResources{CPUReq: "100m", CPULim: "200m", MemReq: "128Mi", MemLim: "256Mi"},
					CPUPolicy: &noRestart,
					MemPolicy: &noRestart,
				},
			},
			patchString: `{"spec":{"containers":[
				{"name":"c1", "resources":{"requests":{"cpu":"50m","memory":"64Mi"},"limits":{"cpu":"100m","memory":"128Mi"}}}
			]}}`,
			expected: []TestContainerInfo{
				{
					Name:      "c1",
					Resources: &ContainerResources{CPUReq: "50m", CPULim: "100m", MemReq: "64Mi", MemLim: "128Mi"},
				},
			},
		},
		// By chenw, adding E2E test case 3 for Burstable class single container Pod that specifies CPU only
		{
			name: "Bustable class pod, one container specifying CPU only - increase CPU requests & limits",
			containers: []TestContainerInfo{
				{
					Name:      "c1",
					Resources: &ContainerResources{CPUReq: "100m", CPULim: "200m"},
					CPUPolicy: &noRestart,
					MemPolicy: &noRestart,
				},
			},
			patchString: `{"spec":{"containers":[
				{"name":"c1", "resources":{"requests":{"cpu":"200m"},"limits":{"cpu":"400m"}}}
			]}}`,
			expected: []TestContainerInfo{
				{
					Name:      "c1",
					Resources: &ContainerResources{CPUReq: "200m", CPULim: "400m"},
				},
			},
		},
		{
			name: "Bustable class pod, one container specifying CPU only - decrease CPU requests & limits",
			containers: []TestContainerInfo{
				{
					Name:      "c1",
					Resources: &ContainerResources{CPUReq: "100m", CPULim: "200m"},
					CPUPolicy: &noRestart,
					MemPolicy: &noRestart,
				},
			},
			patchString: `{"spec":{"containers":[
				{"name":"c1", "resources":{"requests":{"cpu":"50m"},"limits":{"cpu":"100m"}}}
			]}}`,
			expected: []TestContainerInfo{
				{
					Name:      "c1",
					Resources: &ContainerResources{CPUReq: "50m", CPULim: "100m"},
				},
			},
		},
	}

	for idx := range tests {
		tc := tests[idx]
		ginkgo.It(tc.name, func() {
			tStamp := strconv.Itoa(time.Now().Nanosecond())
			tPod := makeTestPod(ns, "testpod", tStamp, tc.containers)

			ginkgo.By("creating pod")
			pod := podClient.CreateSync(tPod)

			ginkgo.By("verifying the pod is in kubernetes")
			selector := labels.SelectorFromSet(labels.Set(map[string]string{"time": tStamp}))
			options := metav1.ListOptions{LabelSelector: selector.String()}
			pods, err := podClient.List(context.TODO(), options)
			framework.ExpectNoError(err, "failed to query for pods")
			framework.ExpectEqual(len(pods.Items), 1)

			ginkgo.By("verifying pod resources and allocations are as expected")
			verifyPodResources(pod, tc.containers)
			verifyPodAllocations(pod, tc.containers)
<<<<<<< HEAD
=======
			verifyPodResizePolicy(pod, tc.containers)
>>>>>>> 426d0bbcb13489c50a52dbbf3b5fef24bb2720d6

			ginkgo.By("verifying pod status resources are as expected")
			verifyPodStatusResources(pod, tc.containers)

<<<<<<< HEAD
<<<<<<< HEAD
			//TODO: verify expected resize policy

=======
>>>>>>> 426d0bbcb13489c50a52dbbf3b5fef24bb2720d6
=======
			// chenw, obtain the expected restart counts for all containers
			expected_restarts := getExpectedRestarts(pod)

			//TODO: verify expected resize policy
>>>>>>> e7b72ede
			ginkgo.By("patching pod for resize")
			pPod, pErr := f.ClientSet.CoreV1().Pods(pod.Namespace).Patch(context.TODO(), pod.Name,
				types.StrategicMergePatchType, []byte(tc.patchString), metav1.PatchOptions{})
			framework.ExpectNoError(pErr, "failed to patch pod for resize")

			ginkgo.By("verifying pod patched for resize")
			verifyPodResources(pPod, tc.expected)
			verifyPodAllocations(pPod, tc.containers)

			ginkgo.By("verifying cgroup configuration in containers")
			verifyPodContainersCgroupConfig(pPod, tc.expected)

			ginkgo.By("verifying pod resources, allocations, and status after resize")
			waitPodStatusResourcesEqualSpecResources := func() (*v1.Pod, error) {
				for start := time.Now(); time.Since(start) < PollTimeout; time.Sleep(PollInterval) {
					pod, err := podClient.Get(context.TODO(), pod.Name, metav1.GetOptions{})
					if err != nil {
						return nil, err
					}
					differs := false
					for idx, c := range pod.Spec.Containers {
						if diff.ObjectDiff(c.Resources, pod.Status.ContainerStatuses[idx].Resources) != "" {
							differs = true
							break
						}
					}
					if differs {
						continue
					}
					return pod, nil
				}
				return nil, fmt.Errorf("timed out waiting for pod spec resources to match status resources")
			}
			rPod, rErr := waitPodStatusResourcesEqualSpecResources()
			framework.ExpectNoError(rErr, "failed to get pod")
			verifyPodResources(rPod, tc.expected)
			verifyPodAllocations(rPod, tc.expected)
			verifyPodStatusResources(rPod, tc.expected)

			// Added by chenw, verify the container restarting count
			verifyContainerRestarts(pod, expected_restarts)

			ginkgo.By("deleting pod")
			err = e2epod.DeletePodWithWait(f.ClientSet, pod)
			framework.ExpectNoError(err, "failed to delete pod")
		})
	}
})<|MERGE_RESOLUTION|>--- conflicted
+++ resolved
@@ -30,11 +30,8 @@
 	"k8s.io/apimachinery/pkg/labels"
 	"k8s.io/apimachinery/pkg/types"
 	"k8s.io/apimachinery/pkg/util/diff"
-<<<<<<< HEAD
-=======
 	utilfeature "k8s.io/apiserver/pkg/util/feature"
 	"k8s.io/component-base/featuregate"
->>>>>>> 426d0bbcb13489c50a52dbbf3b5fef24bb2720d6
 	kubecm "k8s.io/kubernetes/pkg/kubelet/cm"
 
 	"k8s.io/kubernetes/test/e2e/framework"
@@ -45,11 +42,8 @@
 )
 
 const (
-<<<<<<< HEAD
-=======
 	InPlacePodVerticalScalingFeature featuregate.Feature = "InPlacePodVerticalScaling"
 
->>>>>>> 426d0bbcb13489c50a52dbbf3b5fef24bb2720d6
 	CgroupCPUPeriod string = "/sys/fs/cgroup/cpu/cpu.cfs_period_us"
 	CgroupCPUShares string = "/sys/fs/cgroup/cpu/cpu.shares"
 	CgroupCPUQuota  string = "/sys/fs/cgroup/cpu/cpu.cfs_quota_us"
@@ -239,30 +233,17 @@
 		}
 		tc := makeTestContainer(ci)
 		if tc.Resources.Limits != nil || tc.Resources.Requests != nil {
-<<<<<<< HEAD
-			var cpuShares uint64
-=======
 			var cpuShares int64
->>>>>>> 426d0bbcb13489c50a52dbbf3b5fef24bb2720d6
 			memLimitInBytes := tc.Resources.Limits.Memory().Value()
 			cpuRequest := tc.Resources.Requests.Cpu()
 			cpuLimit := tc.Resources.Limits.Cpu()
 			if cpuRequest.IsZero() && !cpuLimit.IsZero() {
-<<<<<<< HEAD
-				cpuShares = kubecm.MilliCPUToShares(cpuLimit.MilliValue())
-			} else {
-				cpuShares = kubecm.MilliCPUToShares(cpuRequest.MilliValue())
-			}
-			cpuQuota := kubecm.MilliCPUToQuota(cpuLimit.MilliValue(), kubecm.QuotaPeriod)
-			verifyCgroupValue(ci.Name, CgroupCPUShares, strconv.FormatUint(cpuShares, 10))
-=======
 				cpuShares = int64(kubecm.MilliCPUToShares(cpuLimit.MilliValue()))
 			} else {
 				cpuShares = int64(kubecm.MilliCPUToShares(cpuRequest.MilliValue()))
 			}
 			cpuQuota := kubecm.MilliCPUToQuota(cpuLimit.MilliValue(), kubecm.QuotaPeriod)
 			verifyCgroupValue(ci.Name, CgroupCPUShares, strconv.FormatInt(cpuShares, 10))
->>>>>>> 426d0bbcb13489c50a52dbbf3b5fef24bb2720d6
 			verifyCgroupValue(ci.Name, CgroupCPUQuota, strconv.FormatInt(cpuQuota, 10))
 			verifyCgroupValue(ci.Name, CgroupMemLimit, strconv.FormatInt(memLimitInBytes, 10))
 		}
@@ -307,14 +288,11 @@
 	f := framework.NewDefaultFramework("pod-resize")
 	var podClient *framework.PodClient
 	var ns string
-<<<<<<< HEAD
-=======
 
 	if !utilfeature.DefaultFeatureGate.Enabled(InPlacePodVerticalScalingFeature) {
 		return
 	}
 
->>>>>>> 426d0bbcb13489c50a52dbbf3b5fef24bb2720d6
 	ginkgo.BeforeEach(func() {
 		podClient = f.PodClient()
 		ns = f.Namespace.Name
@@ -346,11 +324,8 @@
 				{
 					Name:      "c1",
 					Resources: &ContainerResources{CPUReq: "200m", CPULim: "200m", MemReq: "400Mi", MemLim: "400Mi"},
-<<<<<<< HEAD
-=======
-					CPUPolicy: &noRestart,
-					MemPolicy: &noRestart,
->>>>>>> 426d0bbcb13489c50a52dbbf3b5fef24bb2720d6
+					CPUPolicy: &noRestart,
+					MemPolicy: &noRestart,
 				},
 			},
 		},
@@ -360,16 +335,8 @@
 				{
 					Name:      "c1",
 					Resources: &ContainerResources{CPUReq: "300m", CPULim: "300m", MemReq: "500Mi", MemLim: "500Mi"},
-<<<<<<< HEAD
-<<<<<<< HEAD
-=======
-					CPUPolicy: &noRestart,
-					MemPolicy: &noRestart,
->>>>>>> 426d0bbcb13489c50a52dbbf3b5fef24bb2720d6
-=======
-					CPUPolicy: &noRestart,
-					MemPolicy: &noRestart,
->>>>>>> e7b72ede
+					CPUPolicy: &noRestart,
+					MemPolicy: &noRestart,
 				},
 			},
 			patchString: `{"spec":{"containers":[
@@ -379,11 +346,8 @@
 				{
 					Name:      "c1",
 					Resources: &ContainerResources{CPUReq: "100m", CPULim: "100m", MemReq: "250Mi", MemLim: "250Mi"},
-<<<<<<< HEAD
-=======
-					CPUPolicy: &noRestart,
-					MemPolicy: &noRestart,
->>>>>>> 426d0bbcb13489c50a52dbbf3b5fef24bb2720d6
+					CPUPolicy: &noRestart,
+					MemPolicy: &noRestart,
 				},
 			},
 		},
@@ -393,44 +357,20 @@
 				{
 					Name:      "c1",
 					Resources: &ContainerResources{CPUReq: "100m", CPULim: "100m", MemReq: "100Mi", MemLim: "100Mi"},
-<<<<<<< HEAD
-<<<<<<< HEAD
-=======
-					CPUPolicy: &noRestart,
-					MemPolicy: &noRestart,
->>>>>>> 426d0bbcb13489c50a52dbbf3b5fef24bb2720d6
-=======
-					CPUPolicy: &noRestart,
-					MemPolicy: &noRestart,
->>>>>>> e7b72ede
+					CPUPolicy: &noRestart,
+					MemPolicy: &noRestart,
 				},
 				{
 					Name:      "c2",
 					Resources: &ContainerResources{CPUReq: "200m", CPULim: "200m", MemReq: "200Mi", MemLim: "200Mi"},
-<<<<<<< HEAD
-<<<<<<< HEAD
-=======
-					CPUPolicy: &noRestart,
-					MemPolicy: &noRestart,
->>>>>>> 426d0bbcb13489c50a52dbbf3b5fef24bb2720d6
-=======
-					CPUPolicy: &noRestart,
-					MemPolicy: &noRestart,
->>>>>>> e7b72ede
+					CPUPolicy: &noRestart,
+					MemPolicy: &noRestart,
 				},
 				{
 					Name:      "c3",
 					Resources: &ContainerResources{CPUReq: "300m", CPULim: "300m", MemReq: "300Mi", MemLim: "300Mi"},
-<<<<<<< HEAD
-<<<<<<< HEAD
-=======
-					CPUPolicy: &noRestart,
-					MemPolicy: &noRestart,
->>>>>>> 426d0bbcb13489c50a52dbbf3b5fef24bb2720d6
-=======
-					CPUPolicy: &noRestart,
-					MemPolicy: &noRestart,
->>>>>>> e7b72ede
+					CPUPolicy: &noRestart,
+					MemPolicy: &noRestart,
 				},
 			},
 			patchString: `{"spec":{"containers":[
@@ -442,29 +382,20 @@
 				{
 					Name:      "c1",
 					Resources: &ContainerResources{CPUReq: "140m", CPULim: "140m", MemReq: "50Mi", MemLim: "50Mi"},
-<<<<<<< HEAD
-=======
-					CPUPolicy: &noRestart,
-					MemPolicy: &noRestart,
->>>>>>> 426d0bbcb13489c50a52dbbf3b5fef24bb2720d6
+					CPUPolicy: &noRestart,
+					MemPolicy: &noRestart,
 				},
 				{
 					Name:      "c2",
 					Resources: &ContainerResources{CPUReq: "150m", CPULim: "150m", MemReq: "240Mi", MemLim: "240Mi"},
-<<<<<<< HEAD
-=======
-					CPUPolicy: &noRestart,
-					MemPolicy: &noRestart,
->>>>>>> 426d0bbcb13489c50a52dbbf3b5fef24bb2720d6
+					CPUPolicy: &noRestart,
+					MemPolicy: &noRestart,
 				},
 				{
 					Name:      "c3",
 					Resources: &ContainerResources{CPUReq: "340m", CPULim: "340m", MemReq: "250Mi", MemLim: "250Mi"},
-<<<<<<< HEAD
-=======
-					CPUPolicy: &noRestart,
-					MemPolicy: &noRestart,
->>>>>>> 426d0bbcb13489c50a52dbbf3b5fef24bb2720d6
+					CPUPolicy: &noRestart,
+					MemPolicy: &noRestart,
 				},
 			},
 		},
@@ -486,6 +417,8 @@
 				{
 					Name:      "c1",
 					Resources: &ContainerResources{CPUReq: "150m", CPULim: "200m", MemReq: "192Mi", MemLim: "256Mi"},
+					CPUPolicy: &noRestart,
+					MemPolicy: &noRestart,
 				},
 			},
 		},
@@ -506,6 +439,8 @@
 				{
 					Name:      "c1",
 					Resources: &ContainerResources{CPUReq: "50m", CPULim: "200m", MemReq: "64Mi", MemLim: "256Mi"},
+					CPUPolicy: &noRestart,
+					MemPolicy: &noRestart,
 				},
 			},
 		},
@@ -527,6 +462,8 @@
 				{
 					Name:      "c1",
 					Resources: &ContainerResources{CPUReq: "100m", CPULim: "300m", MemReq: "128Mi", MemLim: "512Mi"},
+					CPUPolicy: &noRestart,
+					MemPolicy: &noRestart,
 				},
 			},
 		},
@@ -547,6 +484,8 @@
 				{
 					Name:      "c1",
 					Resources: &ContainerResources{CPUReq: "100m", CPULim: "150m", MemReq: "128Mi", MemLim: "192Mi"},
+					CPUPolicy: &noRestart,
+					MemPolicy: &noRestart,
 				},
 			},
 		},
@@ -568,6 +507,8 @@
 				{
 					Name:      "c1",
 					Resources: &ContainerResources{CPUReq: "200m", CPULim: "400m", MemReq: "256Mi", MemLim: "512Mi"},
+					CPUPolicy: &noRestart,
+					MemPolicy: &noRestart,
 				},
 			},
 		},
@@ -588,6 +529,8 @@
 				{
 					Name:      "c1",
 					Resources: &ContainerResources{CPUReq: "50m", CPULim: "100m", MemReq: "64Mi", MemLim: "128Mi"},
+					CPUPolicy: &noRestart,
+					MemPolicy: &noRestart,
 				},
 			},
 		},
@@ -609,6 +552,8 @@
 				{
 					Name:      "c1",
 					Resources: &ContainerResources{CPUReq: "200m", CPULim: "400m"},
+					CPUPolicy: &noRestart,
+					MemPolicy: &noRestart,
 				},
 			},
 		},
@@ -629,6 +574,8 @@
 				{
 					Name:      "c1",
 					Resources: &ContainerResources{CPUReq: "50m", CPULim: "100m"},
+					CPUPolicy: &noRestart,
+					MemPolicy: &noRestart,
 				},
 			},
 		},
@@ -653,26 +600,14 @@
 			ginkgo.By("verifying pod resources and allocations are as expected")
 			verifyPodResources(pod, tc.containers)
 			verifyPodAllocations(pod, tc.containers)
-<<<<<<< HEAD
-=======
 			verifyPodResizePolicy(pod, tc.containers)
->>>>>>> 426d0bbcb13489c50a52dbbf3b5fef24bb2720d6
 
 			ginkgo.By("verifying pod status resources are as expected")
 			verifyPodStatusResources(pod, tc.containers)
 
-<<<<<<< HEAD
-<<<<<<< HEAD
-			//TODO: verify expected resize policy
-
-=======
->>>>>>> 426d0bbcb13489c50a52dbbf3b5fef24bb2720d6
-=======
 			// chenw, obtain the expected restart counts for all containers
 			expected_restarts := getExpectedRestarts(pod)
 
-			//TODO: verify expected resize policy
->>>>>>> e7b72ede
 			ginkgo.By("patching pod for resize")
 			pPod, pErr := f.ClientSet.CoreV1().Pods(pod.Namespace).Patch(context.TODO(), pod.Name,
 				types.StrategicMergePatchType, []byte(tc.patchString), metav1.PatchOptions{})
